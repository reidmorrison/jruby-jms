# This YAML file contains the configuration options for several different
# JMS Providers
#
# The Examples that ship with jruby-jms will use the entry 'default' unless
# overriden at the command line. For example:
#    jruby producer.rb activemq
#
---
# Which JMS Provider to use by default
<<<<<<< HEAD
#default: hornetq222
#default: hornetq225
#default: activemq543
default: activemq551
#default: webspheremq6
#default: webspheremq7
=======
#default: webspheremq
default: hornetq
#default: activemq
>>>>>>> 42c5e0dc

activemq543:
  :factory: org.apache.activemq.ActiveMQConnectionFactory
  :broker_url: tcp://localhost:61616
  :require_jars:
<<<<<<< HEAD
    - ~/jms/apache-activemq-5.4.3/activemq-all-5.4.3.jar
=======
    - ~/mydoc/pers/0-projects-open/jms/apache-activemq-5.5.0/activemq-all-5.5.0.jar
    - ~/mydoc/pers/0-projects-open/jms/apache-activemq-5.5.0/lib/optional/slf4j-log4j12-1.5.11.jar
    - ~/mydoc/pers/0-projects-open/jms/apache-activemq-5.5.0/lib/optional/log4j-1.2.14.jar
>>>>>>> 42c5e0dc
  :queue_name: TestQueue
  :topic_name: TestTopic

activemq551:
  :factory: org.apache.activemq.ActiveMQConnectionFactory
  :broker_url: tcp://localhost:61616
  :require_jars:
    - ~/jms/apache-activemq-5.5.1/activemq-all-5.5.1.jar
    - ~/jms/apache-activemq-5.5.1/lib/optional/slf4j-log4j12-1.5.11.jar
    - ~/jms/apache-activemq-5.5.1/lib/optional/log4j-1.2.14.jar
  :queue_name: TestQueue
  :topic_name: TestTopic

hornetq225:
  # Connect to a local HornetQ Broker using JNDI
  :jndi_name: /ConnectionFactory
  :jndi_context:
    java.naming.factory.initial: org.jnp.interfaces.NamingContextFactory
    java.naming.provider.url: jnp://localhost:1099
    java.naming.factory.url.pkgs: org.jboss.naming:org.jnp.interfaces
    java.naming.security.principal: guest
    java.naming.security.credentials: guest
  :require_jars:
    - ~/jms/hornetq-2.2.5.Final/lib/hornetq-core-client.jar
    - ~/jms/hornetq-2.2.5.Final/lib/netty.jar
    - ~/jms/hornetq-2.2.5.Final/lib/hornetq-jms-client.jar
    - ~/jms/hornetq-2.2.5.Final/lib/jboss-jms-api.jar
    - ~/jms/hornetq-2.2.5.Final/lib/jnp-client.jar
  :queue_name: TestQueue
  :topic_name: TestTopic

hornetq222:
  # Connect to a local HornetQ Broker using JNDI
  :jndi_name: /ConnectionFactory
  :jndi_context:
    java.naming.factory.initial: org.jnp.interfaces.NamingContextFactory
    java.naming.provider.url: jnp://localhost:1099
    java.naming.factory.url.pkgs: org.jboss.naming:org.jnp.interfaces
    java.naming.security.principal: guest
    java.naming.security.credentials: guest
  :require_jars:
<<<<<<< HEAD
    - ~/jms/hornetq-2.2.2.Final/lib/hornetq-core-client.jar
    - ~/jms/hornetq-2.2.2.Final/lib/netty.jar
    - ~/jms/hornetq-2.2.2.Final/lib/hornetq-jms-client.jar
    - ~/jms/hornetq-2.2.2.Final/lib/jboss-jms-api.jar
    - ~/jms/hornetq-2.2.2.Final/lib/jnp-client.jar
  :queue_name: TestQueue
  :topic_name: TestTopic

webspheremq7:
  :factory: com.ibm.mq.jms.MQConnectionFactory
  :queue_manager: MYQM
  :host_name: 127.0.0.1
=======
    - ~/mydoc/pers/0-projects-open/jms/hornetq-2.2.2.Final/lib/hornetq-core-client.jar
    - ~/mydoc/pers/0-projects-open/jms/hornetq-2.2.2.Final/lib/hornetq-core.jar
    - ~/mydoc/pers/0-projects-open/jms/hornetq-2.2.2.Final/lib/hornetq-jms-client.jar
    - ~/mydoc/pers/0-projects-open/jms/hornetq-2.2.2.Final/lib/jboss-jms-api.jar
    - ~/mydoc/pers/0-projects-open/jms/hornetq-2.2.2.Final/lib/jnp-client.jar
    - ~/mydoc/pers/0-projects-open/jms/hornetq-2.2.2.Final/lib/netty.jar
  :queue_name: TestQueue
  :topic_name: TestTopic

webspheremq:
  #:factory: com.ibm.mq.jms.MQQueueConnectionFactory
  :factory: com.ibm.mq.jms.MQConnectionFactory
  :queue_manager: MYQM
  :host_name: 127.0.0.1
  #:host_name: 172.16.224.130
>>>>>>> 42c5e0dc
  :channel: SRVCONCHA
  :port: 61414
  # Transport Type: com.ibm.mq.jms.JMSC::MQJMS_TP_CLIENT_MQ_TCPIP
  :transport_type: 1
  :username: mqm
  :require_jars:
<<<<<<< HEAD
    - ~/jms/libs-ibmqm7/com.ibm.mqjms.jar
    - ~/jms/libs-ibmqm7/jms.jar
    - ~/jms/libs-ibmqm7/com.ibm.mq.jmqi.jar
    - ~/jms/libs-ibmqm7/dhbcore.jar
  :queue_name: TestQueue
  :topic_name: TestTopic

webspheremq6:
  :factory: com.ibm.mq.jms.MQConnectionFactory
  :queue_manager: MYQM
  :host_name: 127.0.0.1
=======
    - ../mine/lib/com.ibm.mqjms.jar
    - ../mine/lib/jms.jar
    - ../mine/lib/com.ibm.mq.jmqi.jar
    - ../mine/lib/dhbcore.jar
  :queue_name: TestQueue
  :topic_name: TestTopic
  
webspheremq6:
  #:factory: com.ibm.mq.jms.MQQueueConnectionFactory
  :factory: com.ibm.mq.jms.MQConnectionFactory
  :queue_manager: MYQM
  #:host_name: 127.0.0.1
  :host_name: 10.1.132.68
>>>>>>> 42c5e0dc
  :channel: SRVCONCHA
  :port: 61414
  # Transport Type: com.ibm.mq.jms.JMSC::MQJMS_TP_CLIENT_MQ_TCPIP
  :transport_type: 1
  :username: mqm
  :require_jars:
<<<<<<< HEAD
    - ~/jms/libs-ibmqm6/com.ibm.mqjms.jar
=======
    - ../mine/lib6/com.ibm.mqjms.jar
    #- ../mine/lib6/jms.jar
    #- ../mine/lib6/com.ibm.mq.jmqi.jar
    #- ../mine/lib6/dhbcore.jar
>>>>>>> 42c5e0dc
  :queue_name: TestQueue
  :topic_name: TestTopic<|MERGE_RESOLUTION|>--- conflicted
+++ resolved
@@ -7,30 +7,19 @@
 #
 ---
 # Which JMS Provider to use by default
-<<<<<<< HEAD
+
 #default: hornetq222
 #default: hornetq225
 #default: activemq543
 default: activemq551
 #default: webspheremq6
 #default: webspheremq7
-=======
-#default: webspheremq
-default: hornetq
-#default: activemq
->>>>>>> 42c5e0dc
 
 activemq543:
   :factory: org.apache.activemq.ActiveMQConnectionFactory
   :broker_url: tcp://localhost:61616
   :require_jars:
-<<<<<<< HEAD
     - ~/jms/apache-activemq-5.4.3/activemq-all-5.4.3.jar
-=======
-    - ~/mydoc/pers/0-projects-open/jms/apache-activemq-5.5.0/activemq-all-5.5.0.jar
-    - ~/mydoc/pers/0-projects-open/jms/apache-activemq-5.5.0/lib/optional/slf4j-log4j12-1.5.11.jar
-    - ~/mydoc/pers/0-projects-open/jms/apache-activemq-5.5.0/lib/optional/log4j-1.2.14.jar
->>>>>>> 42c5e0dc
   :queue_name: TestQueue
   :topic_name: TestTopic
 
@@ -72,7 +61,6 @@
     java.naming.security.principal: guest
     java.naming.security.credentials: guest
   :require_jars:
-<<<<<<< HEAD
     - ~/jms/hornetq-2.2.2.Final/lib/hornetq-core-client.jar
     - ~/jms/hornetq-2.2.2.Final/lib/netty.jar
     - ~/jms/hornetq-2.2.2.Final/lib/hornetq-jms-client.jar
@@ -85,30 +73,12 @@
   :factory: com.ibm.mq.jms.MQConnectionFactory
   :queue_manager: MYQM
   :host_name: 127.0.0.1
-=======
-    - ~/mydoc/pers/0-projects-open/jms/hornetq-2.2.2.Final/lib/hornetq-core-client.jar
-    - ~/mydoc/pers/0-projects-open/jms/hornetq-2.2.2.Final/lib/hornetq-core.jar
-    - ~/mydoc/pers/0-projects-open/jms/hornetq-2.2.2.Final/lib/hornetq-jms-client.jar
-    - ~/mydoc/pers/0-projects-open/jms/hornetq-2.2.2.Final/lib/jboss-jms-api.jar
-    - ~/mydoc/pers/0-projects-open/jms/hornetq-2.2.2.Final/lib/jnp-client.jar
-    - ~/mydoc/pers/0-projects-open/jms/hornetq-2.2.2.Final/lib/netty.jar
-  :queue_name: TestQueue
-  :topic_name: TestTopic
-
-webspheremq:
-  #:factory: com.ibm.mq.jms.MQQueueConnectionFactory
-  :factory: com.ibm.mq.jms.MQConnectionFactory
-  :queue_manager: MYQM
-  :host_name: 127.0.0.1
-  #:host_name: 172.16.224.130
->>>>>>> 42c5e0dc
   :channel: SRVCONCHA
   :port: 61414
   # Transport Type: com.ibm.mq.jms.JMSC::MQJMS_TP_CLIENT_MQ_TCPIP
   :transport_type: 1
   :username: mqm
   :require_jars:
-<<<<<<< HEAD
     - ~/jms/libs-ibmqm7/com.ibm.mqjms.jar
     - ~/jms/libs-ibmqm7/jms.jar
     - ~/jms/libs-ibmqm7/com.ibm.mq.jmqi.jar
@@ -120,34 +90,12 @@
   :factory: com.ibm.mq.jms.MQConnectionFactory
   :queue_manager: MYQM
   :host_name: 127.0.0.1
-=======
-    - ../mine/lib/com.ibm.mqjms.jar
-    - ../mine/lib/jms.jar
-    - ../mine/lib/com.ibm.mq.jmqi.jar
-    - ../mine/lib/dhbcore.jar
-  :queue_name: TestQueue
-  :topic_name: TestTopic
-  
-webspheremq6:
-  #:factory: com.ibm.mq.jms.MQQueueConnectionFactory
-  :factory: com.ibm.mq.jms.MQConnectionFactory
-  :queue_manager: MYQM
-  #:host_name: 127.0.0.1
-  :host_name: 10.1.132.68
->>>>>>> 42c5e0dc
   :channel: SRVCONCHA
   :port: 61414
   # Transport Type: com.ibm.mq.jms.JMSC::MQJMS_TP_CLIENT_MQ_TCPIP
   :transport_type: 1
   :username: mqm
   :require_jars:
-<<<<<<< HEAD
     - ~/jms/libs-ibmqm6/com.ibm.mqjms.jar
-=======
-    - ../mine/lib6/com.ibm.mqjms.jar
-    #- ../mine/lib6/jms.jar
-    #- ../mine/lib6/com.ibm.mq.jmqi.jar
-    #- ../mine/lib6/dhbcore.jar
->>>>>>> 42c5e0dc
   :queue_name: TestQueue
   :topic_name: TestTopic